--- conflicted
+++ resolved
@@ -1488,7 +1488,6 @@
           $ref: '#/components/responses/UnauthorizedError'
         '500':
           $ref: '#/components/responses/InternalError'
-<<<<<<< HEAD
   /v2/pubkeys/{public_key}/wallets:
     get:
       description: "Get wallets by public key"
@@ -1504,7 +1503,33 @@
             application/json:
               schema:
                 $ref: '#/components/schemas/Accounts'
-=======
+        '400':
+          $ref: '#/components/responses/BadRequest'
+        '401':
+          $ref: '#/components/responses/UnauthorizedError'
+        '500':
+          $ref: '#/components/responses/InternalError'
+  /v2/wallet/{account_id}/seqno:
+    get:
+      description: "Get account seqno"
+      operationId: getAccountSeqno
+      tags:
+        - Wallets
+      parameters:
+        - $ref: '#/components/parameters/accountIdParameter'
+      responses:
+        '200':
+          description: account seqno
+          content:
+            application/json:
+              schema:
+                $ref: '#/components/schemas/Seqno'
+        '400':
+          $ref: '#/components/responses/BadRequest'
+        '401':
+          $ref: '#/components/responses/UnauthorizedError'
+        '500':
+          $ref: '#/components/responses/InternalError'
   
   /v2/liteserver/get_masterchain_info:
     get:
@@ -1683,21 +1708,12 @@
                   data:
                     type: string
                     example: 131D0C65055F04E9C19D687B51BC70F952FD9CA6F02C2801D3B89964A779DF85
->>>>>>> 599e83b9
-        '400':
-          $ref: '#/components/responses/BadRequest'
-        '401':
-          $ref: '#/components/responses/UnauthorizedError'
-        '500':
-          $ref: '#/components/responses/InternalError'
-<<<<<<< HEAD
-  /v2/wallet/{account_id}/seqno:
-    get:
-      description: "Get account seqno"
-      operationId: getAccountSeqno
-      tags:
-        - Wallets
-=======
+        '400':
+          $ref: '#/components/responses/BadRequest'
+        '401':
+          $ref: '#/components/responses/UnauthorizedError'
+        '500':
+          $ref: '#/components/responses/InternalError'
   /v2/liteserver/get_block_header/{block_id}:
     get:
       description: "Get block header"
@@ -1768,18 +1784,10 @@
       operationId: getAccountStateLiteServer
       tags:
         - Lite Server
->>>>>>> 599e83b9
       parameters:
         - $ref: '#/components/parameters/accountIdParameter'
       responses:
         '200':
-<<<<<<< HEAD
-          description: account seqno
-          content:
-            application/json:
-              schema:
-                $ref: '#/components/schemas/Seqno'
-=======
           description: "account state"
           content:
             application/json:
@@ -2178,17 +2186,13 @@
                         proof:
                           type: string
                           example: 131D0C65055F04E9C19D687B51BC70F952FD9CA6F02C2801D3B89964A779DF85
->>>>>>> 599e83b9
-        '400':
-          $ref: '#/components/responses/BadRequest'
-        '401':
-          $ref: '#/components/responses/UnauthorizedError'
-        '500':
-          $ref: '#/components/responses/InternalError'
-<<<<<<< HEAD
-
-=======
->>>>>>> 599e83b9
+        '400':
+          $ref: '#/components/responses/BadRequest'
+        '401':
+          $ref: '#/components/responses/UnauthorizedError'
+        '500':
+          $ref: '#/components/responses/InternalError'
+
 
 components:
   parameters:
@@ -4553,7 +4557,6 @@
         address:
           type: string
           example: "0:97146a46acc2654y27947f14c4a4b14273e954f78bc017790b41208b0043200b"
-<<<<<<< HEAD
     Seqno:
       type: object
       required:
@@ -4562,7 +4565,6 @@
         seqno:
           type: integer
           format: uint32
-=======
     BlockRaw:
       type: object
       required:
@@ -4607,7 +4609,6 @@
         file_hash:
           type: string
           example: A6A0BD6608672B11B79538A50B2204E748305C12AA0DED9C16CF0006CE3AF8DB
->>>>>>> 599e83b9
   
   responses:
     NotFound:

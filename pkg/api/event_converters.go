package api

import (
	"context"
	"encoding/hex"
	"fmt"
	"math/big"
	"strings"

	"github.com/tonkeeper/opentonapi/pkg/references"

	rules "github.com/tonkeeper/scam_backoffice_rules"
	"github.com/tonkeeper/tongo"
	"golang.org/x/exp/slices"

	"github.com/tonkeeper/opentonapi/internal/g"
	"github.com/tonkeeper/opentonapi/pkg/api/i18n"
	"github.com/tonkeeper/opentonapi/pkg/bath"
	"github.com/tonkeeper/opentonapi/pkg/core"
	"github.com/tonkeeper/opentonapi/pkg/oas"
	"github.com/tonkeeper/opentonapi/pkg/wallet"
)

func distinctAccounts(skip *tongo.AccountID, book addressBook, accounts ...*tongo.AccountID) []oas.AccountAddress {
	okAccounts := make([]*tongo.AccountID, 0, len(accounts))
	for _, account := range accounts {
		if account == nil {
			continue
		}
		if skip != nil && *skip == *account {
			continue
		}
		if slices.Contains(okAccounts, account) {
			continue
		}
		okAccounts = append(okAccounts, account)
	}
	result := make([]oas.AccountAddress, 0, len(okAccounts))
	for _, account := range okAccounts {
		result = append(result, convertAccountAddress(*account, book))
	}
	return result
}

func convertTrace(t core.Trace, book addressBook) oas.Trace {
	trace := oas.Trace{Transaction: convertTransaction(t.Transaction, book), Interfaces: g.ToStrings(t.AccountInterfaces)}
	for _, c := range t.Children {
		trace.Children = append(trace.Children, convertTrace(*c, book))
	}
	return trace
}

func (h Handler) convertRisk(ctx context.Context, risk wallet.Risk, walletAddress tongo.AccountID) (oas.Risk, error) {
	oasRisk := oas.Risk{
		TransferAllRemainingBalance: risk.TransferAllRemainingBalance,
		// TODO: verify there is no overflow
		Ton:     int64(risk.Ton),
		Jettons: nil,
		Nfts:    nil,
	}
	if len(risk.Jettons) > 0 {
		wallets, err := h.storage.GetJettonWalletsByOwnerAddress(ctx, walletAddress)
		if err != nil {
			return oas.Risk{}, err
		}
		for _, jettonWallet := range wallets {
			quantity, ok := risk.Jettons[jettonWallet.Address]
			if !ok {
				continue
			}
			meta := h.GetJettonNormalizedMetadata(ctx, jettonWallet.JettonAddress)
			preview := jettonPreview(jettonWallet.JettonAddress, meta)
			jettonQuantity := oas.JettonQuantity{
				Quantity:      quantity.String(),
				WalletAddress: convertAccountAddress(jettonWallet.Address, h.addressBook),
				Jetton:        preview,
			}
			oasRisk.Jettons = append(oasRisk.Jettons, jettonQuantity)
		}
	}
	if len(risk.Nfts) > 0 {
		items, err := h.storage.GetNFTs(ctx, risk.Nfts)
		if err != nil {
			return oas.Risk{}, err
		}
		for _, item := range items {
			nft := convertNFT(ctx, item, h.addressBook, h.metaCache)
			oasRisk.Nfts = append(oasRisk.Nfts, nft)
		}
	}
	return oasRisk, nil
}

func optionalFromMeta(metadata oas.NftItemMetadata, name string) string {
	value, ok := metadata[name]
	if !ok {
		return ""
	}
	return strings.Trim(string(value), `"`)
}

// signedValue adds either + or - in front of the provided value depending on who is looking at a simple preview.
func signedValue(value string, viewer *tongo.AccountID, source, destination tongo.AccountID) string {
	if viewer == nil {
		return value
	}
	if *viewer == source {
		return fmt.Sprintf("-%s", value)
	}
	if *viewer == destination {
		return fmt.Sprintf("+%s", value)
	}
	return value
}

func (h Handler) convertActionTonTransfer(t *bath.TonTransferAction, acceptLanguage string, viewer *tongo.AccountID) (oas.OptTonTransferAction, oas.ActionSimplePreview, bool) {
	var spamDetected bool
	if t.Amount < int64(tongo.OneTON) && t.Comment != nil {
		if spamAction := rules.CheckAction(h.spamRules(), *t.Comment); spamAction == rules.Drop {
			*t.Comment = ""
			spamDetected = true
		}
	}
	var action oas.OptTonTransferAction
	action.SetTo(oas.TonTransferAction{
		Amount:           t.Amount,
		Comment:          g.Opt(t.Comment),
		Recipient:        convertAccountAddress(t.Recipient, h.addressBook),
		Sender:           convertAccountAddress(t.Sender, h.addressBook),
		EncryptedComment: convertEncryptedComment(t.EncryptedComment),
	})
	if t.Refund != nil {
		action.Value.Refund.SetTo(oas.Refund{
			Type:   oas.RefundType(t.Refund.Type),
			Origin: t.Refund.Origin,
		})
	}
	value := i18n.FormatTONs(t.Amount)
	simplePreview := oas.ActionSimplePreview{
		Name: "Ton Transfer",
		Description: i18n.T(acceptLanguage, i18n.C{
			DefaultMessage: &i18n.M{
				ID:    "tonTransferAction",
				Other: "Transferring {{.Value}}",
			},
			TemplateData: i18n.Template{
				"Value": value,
			},
		}),
		Accounts: distinctAccounts(viewer, h.addressBook, &t.Sender, &t.Recipient),
		Value:    oas.NewOptString(value),
	}
	return action, simplePreview, spamDetected
}

func (h Handler) convertActionNftTransfer(t *bath.NftTransferAction, acceptLanguage string, viewer *tongo.AccountID) (oas.OptNftItemTransferAction, oas.ActionSimplePreview, bool) {
	var spamDetected bool
	if t.Comment != nil {
		if spamAction := rules.CheckAction(h.spamRules(), *t.Comment); spamAction == rules.Drop {
			spamDetected = true
		}
	}
	var action oas.OptNftItemTransferAction
	action.SetTo(oas.NftItemTransferAction{
		Nft:              t.Nft.ToRaw(),
		Recipient:        convertOptAccountAddress(t.Recipient, h.addressBook),
		Sender:           convertOptAccountAddress(t.Sender, h.addressBook),
		Comment:          g.Opt(t.Comment),
		EncryptedComment: convertEncryptedComment(t.EncryptedComment),
	})
	simplePreview := oas.ActionSimplePreview{
		Name: "NFT Transfer",
		Description: i18n.T(acceptLanguage, i18n.C{
			DefaultMessage: &i18n.M{
				ID:    "nftTransferAction",
				Other: "Transferring 1 NFT",
			},
		}),
		Accounts: distinctAccounts(viewer, h.addressBook, t.Recipient, t.Sender, &t.Nft),
		Value:    oas.NewOptString(fmt.Sprintf("1 NFT")),
	}
	return action, simplePreview, spamDetected
}

func (h Handler) convertActionJettonTransfer(ctx context.Context, t *bath.JettonTransferAction, acceptLanguage string, viewer *tongo.AccountID) (oas.OptJettonTransferAction, oas.ActionSimplePreview, bool) {
	var spamDetected bool
	if t.Comment != nil {
		if spamAction := rules.CheckAction(h.spamRules(), *t.Comment); spamAction == rules.Drop {
			spamDetected = true
		}
	}
	meta := h.GetJettonNormalizedMetadata(ctx, t.Jetton)
	preview := jettonPreview(t.Jetton, meta)
	var action oas.OptJettonTransferAction
	action.SetTo(oas.JettonTransferAction{
		Amount:           g.Pointer(big.Int(t.Amount)).String(),
		Recipient:        convertOptAccountAddress(t.Recipient, h.addressBook),
		Sender:           convertOptAccountAddress(t.Sender, h.addressBook),
		Jetton:           preview,
		RecipientsWallet: t.RecipientsWallet.ToRaw(),
		SendersWallet:    t.SendersWallet.ToRaw(),
		Comment:          g.Opt(t.Comment),
		EncryptedComment: convertEncryptedComment(t.EncryptedComment),
	})
	amount := Scale(t.Amount, meta.Decimals).String()
	simplePreview := oas.ActionSimplePreview{
		Name: "Jetton Transfer",
		Description: i18n.T(acceptLanguage, i18n.C{
			DefaultMessage: &i18n.M{
				ID:    "jettonTransferAction",
				Other: "Transferring {{.Value}} {{.JettonName}}",
			},
			TemplateData: i18n.Template{
				"Value":      amount,
				"JettonName": meta.Name,
			},
		}),
		Accounts: distinctAccounts(viewer, h.addressBook, t.Recipient, t.Sender, &t.Jetton),
		Value:    oas.NewOptString(fmt.Sprintf("%v %v", amount, meta.Name)),
	}
	if len(preview.Image) > 0 {
		simplePreview.ValueImage = oas.NewOptString(preview.Image)
	}
	return action, simplePreview, spamDetected
}

func (h Handler) convertActionJettonMint(ctx context.Context, m *bath.JettonMintAction, acceptLanguage string, viewer *tongo.AccountID) (oas.OptJettonMintAction, oas.ActionSimplePreview) {
	meta := h.GetJettonNormalizedMetadata(ctx, m.Jetton)
	preview := jettonPreview(m.Jetton, meta)
	var action oas.OptJettonMintAction
	action.SetTo(oas.JettonMintAction{
		Amount:           g.Pointer(big.Int(m.Amount)).String(),
		Recipient:        convertAccountAddress(m.Recipient, h.addressBook),
		Jetton:           preview,
		RecipientsWallet: m.RecipientsWallet.ToRaw(),
	})

	amount := Scale(m.Amount, meta.Decimals).String()
	simplePreview := oas.ActionSimplePreview{
		Name: "Jetton Mint",
		Description: i18n.T(acceptLanguage, i18n.C{
			DefaultMessage: &i18n.M{
				ID:    "jettonMintAction",
				Other: "Minting {{.Value}} {{.JettonName}}",
			},
			TemplateData: i18n.Template{
				"Value":      amount,
				"JettonName": meta.Name,
			},
		}),
		Accounts: distinctAccounts(viewer, h.addressBook, &m.Jetton, &m.Recipient),
		Value:    oas.NewOptString(fmt.Sprintf("%v %v", amount, meta.Name)),
	}
	if len(preview.Image) > 0 {
		simplePreview.ValueImage = oas.NewOptString(preview.Image)
	}
	return action, simplePreview
}

func (h Handler) convertDepositStake(d *bath.DepositStakeAction, acceptLanguage string, viewer *tongo.AccountID) (oas.OptDepositStakeAction, oas.ActionSimplePreview) {
	var action oas.OptDepositStakeAction
	action.SetTo(oas.DepositStakeAction{
		Amount: d.Amount,
		Staker: convertAccountAddress(d.Staker, h.addressBook),
		Pool:   convertAccountAddress(d.Pool, h.addressBook),
	})
	simplePreview := oas.ActionSimplePreview{
		Name: "Deposit Stake",
		Description: i18n.T(acceptLanguage, i18n.C{
			DefaultMessage: &i18n.M{
				ID:    "depositStakeAction",
				Other: "Deposit {{.Value}} to staking pool",
			},
			TemplateData: i18n.Template{
				"Value": i18n.FormatTONs(d.Amount),
			},
		}),
		Accounts: distinctAccounts(viewer, h.addressBook, &d.Staker, &d.Pool),
		Value:    oas.NewOptString(i18n.FormatTONs(d.Amount)),
	}
	return action, simplePreview
}

func (h Handler) convertWithdrawStakeRequest(d *bath.WithdrawStakeRequestAction, acceptLanguage string, viewer *tongo.AccountID) (oas.OptWithdrawStakeRequestAction, oas.ActionSimplePreview) {
	var action oas.OptWithdrawStakeRequestAction
	action.SetTo(oas.WithdrawStakeRequestAction{
		Amount: g.Opt(d.Amount),
		Staker: convertAccountAddress(d.Staker, h.addressBook),
		Pool:   convertAccountAddress(d.Pool, h.addressBook),
	})
	value := "ALL"
	if d.Amount != nil {
		value = i18n.FormatTONs(*d.Amount)
	}
	simplePreview := oas.ActionSimplePreview{
		Name: "Withdraw Stake Request",
		Description: i18n.T(acceptLanguage, i18n.C{
			DefaultMessage: &i18n.M{
				ID:    "withdrawStakeRequestAction",
				Other: "Request to withdraw {{.Value}} from staking pool.",
			},
			TemplateData: i18n.Template{"Value": value},
		}),
		Accounts: distinctAccounts(viewer, h.addressBook, &d.Staker, &d.Pool),
		Value:    oas.NewOptString(value),
	}
	if d.Amount != nil {
		simplePreview.Value = oas.NewOptString(i18n.FormatTONs(*d.Amount))
	}
	return action, simplePreview
}

func (h Handler) convertWithdrawStake(d *bath.WithdrawStakeAction, acceptLanguage string, viewer *tongo.AccountID) (oas.OptWithdrawStakeAction, oas.ActionSimplePreview) {
	var action oas.OptWithdrawStakeAction
	action.SetTo(oas.WithdrawStakeAction{
		Amount: d.Amount,
		Staker: convertAccountAddress(d.Staker, h.addressBook),
		Pool:   convertAccountAddress(d.Pool, h.addressBook),
	})
	simplePreview := oas.ActionSimplePreview{
		Name: "Withdraw Stake",
		Description: i18n.T(acceptLanguage, i18n.C{
			DefaultMessage: &i18n.M{
				ID:    "withdrawStakeAction",
				Other: "Withdraw {{.Value}} from staking pool",
			},
			TemplateData: i18n.Template{"Value": i18n.FormatTONs(d.Amount)},
		}),
		Accounts: distinctAccounts(viewer, h.addressBook, &d.Staker, &d.Pool),
		Value:    oas.NewOptString(i18n.FormatTONs(d.Amount)),
	}
	return action, simplePreview
}

func (h Handler) convertAction(ctx context.Context, viewer *tongo.AccountID, a bath.Action, acceptLanguage oas.OptString) (oas.Action, bool, error) {
	action := oas.Action{
		Type: oas.ActionType(a.Type),
	}
	var spamDetected bool
	if a.Success {
		action.Status = oas.ActionStatusOk
	} else {
		action.Status = oas.ActionStatusFailed
	}

	action.SimplePreview = oas.ActionSimplePreview{
		Name:        string(a.Type),
		Description: string(a.Type),
	}
	switch a.Type {
	case bath.TonTransfer:
		action.TonTransfer, action.SimplePreview, spamDetected = h.convertActionTonTransfer(a.TonTransfer, acceptLanguage.Value, viewer)
	case bath.NftItemTransfer:
		action.NftItemTransfer, action.SimplePreview, spamDetected = h.convertActionNftTransfer(a.NftItemTransfer, acceptLanguage.Value, viewer)
	case bath.JettonTransfer:
		action.JettonTransfer, action.SimplePreview, spamDetected = h.convertActionJettonTransfer(ctx, a.JettonTransfer, acceptLanguage.Value, viewer)
	case bath.JettonMint:
		action.JettonMint, action.SimplePreview = h.convertActionJettonMint(ctx, a.JettonMint, acceptLanguage.Value, viewer)
	case bath.JettonBurn:
		meta := h.GetJettonNormalizedMetadata(ctx, a.JettonBurn.Jetton)
		preview := jettonPreview(a.JettonBurn.Jetton, meta)
		action.JettonBurn.SetTo(oas.JettonBurnAction{
			Amount:        g.Pointer(big.Int(a.JettonBurn.Amount)).String(),
			Sender:        convertAccountAddress(a.JettonBurn.Sender, h.addressBook),
			Jetton:        preview,
			SendersWallet: a.JettonBurn.SendersWallet.ToRaw(),
		})
		if len(preview.Image) > 0 {
			action.SimplePreview.ValueImage = oas.NewOptString(preview.Image)
		}
		amount := Scale(a.JettonBurn.Amount, meta.Decimals).String()
		action.SimplePreview = oas.ActionSimplePreview{
			Name: "Jetton Burn",
			Description: i18n.T(acceptLanguage.Value, i18n.C{
				DefaultMessage: &i18n.M{
					ID:    "jettonBurnAction",
					Other: "Burning {{.Value}} {{.JettonName}}",
				},
				TemplateData: i18n.Template{
					"Value":      amount,
					"JettonName": meta.Name,
				},
			}),
			Accounts: distinctAccounts(viewer, h.addressBook, &a.JettonBurn.Sender, &a.JettonBurn.Jetton),
			Value:    oas.NewOptString(fmt.Sprintf("%v %v", amount, meta.Name)),
		}
	case bath.Subscription:
		action.Subscribe.SetTo(oas.SubscriptionAction{
			Amount:       a.Subscription.Amount,
			Beneficiary:  convertAccountAddress(a.Subscription.Beneficiary, h.addressBook),
			Subscriber:   convertAccountAddress(a.Subscription.Subscriber, h.addressBook),
			Subscription: a.Subscription.Subscription.ToRaw(),
			Initial:      a.Subscription.First,
		})
		value := i18n.FormatTONs(a.Subscription.Amount)
		action.SimplePreview = oas.ActionSimplePreview{
			Name: "Subscription",
			Description: i18n.T(acceptLanguage.Value, i18n.C{
				DefaultMessage: &i18n.M{
					ID:    "subscriptionAction",
					Other: "Paying {{.Value}} for subscription",
				},
				TemplateData: i18n.Template{
					"Value": value,
				},
			}),
			Accounts: distinctAccounts(viewer, h.addressBook, &a.Subscription.Beneficiary, &a.Subscription.Subscriber),
			Value:    oas.NewOptString(value),
		}
	case bath.UnSubscription:
		action.UnSubscribe.SetTo(oas.UnSubscriptionAction{
			Beneficiary:  convertAccountAddress(a.UnSubscription.Beneficiary, h.addressBook),
			Subscriber:   convertAccountAddress(a.UnSubscription.Subscriber, h.addressBook),
			Subscription: a.UnSubscription.Subscription.ToRaw(),
		})
	case bath.ContractDeploy:
		interfaces := make([]string, 0, len(a.ContractDeploy.Interfaces))
		for _, iface := range a.ContractDeploy.Interfaces {
			interfaces = append(interfaces, string(iface))
		}
		action.ContractDeploy.SetTo(oas.ContractDeployAction{
			Address:    a.ContractDeploy.Address.ToRaw(),
			Interfaces: interfaces,
		})
		action.SimplePreview = oas.ActionSimplePreview{
			Name: "Contract Deploy",
			Description: i18n.T(acceptLanguage.Value, i18n.C{
				DefaultMessage: &i18n.M{
					ID:    "contractDeployAction",
					Other: "Deploying a contract{{ if .Interfaces }} with interfaces {{.Interfaces}}{{ end }}",
				},
				TemplateData: i18n.Template{
					"Interfaces": strings.Join(interfaces, ", "),
				},
			}),
			Accounts: distinctAccounts(viewer, h.addressBook, &a.ContractDeploy.Address),
		}
	case bath.NftPurchase:
		price := a.NftPurchase.Price
		value := i18n.FormatTONs(price)
		items, err := h.storage.GetNFTs(ctx, []tongo.AccountID{a.NftPurchase.Nft})
		if err != nil {
			return oas.Action{}, false, err
		}
		var nft oas.NftItem
		var nftImage string
		var name string
		if len(items) == 1 {
			// opentonapi doesn't implement GetNFTs() now
			nft = convertNFT(ctx, items[0], h.addressBook, h.metaCache)
			if len(nft.Previews) > 0 {
				nftImage = nft.Previews[0].URL
			}
			name = optionalFromMeta(nft.Metadata, "name")
		}
		action.SimplePreview = oas.ActionSimplePreview{
			Name: "NFT Purchase",
			Description: i18n.T(acceptLanguage.Value, i18n.C{
				DefaultMessage: &i18n.M{
					ID:    "nftPurchaseAction",
					Other: "Purchase {{.Name}}",
				},
				TemplateData: i18n.Template{
					"Name": name,
				},
			}),
			Accounts:   distinctAccounts(viewer, h.addressBook, &a.NftPurchase.Nft, &a.NftPurchase.Buyer),
			Value:      oas.NewOptString(value),
			ValueImage: oas.NewOptString(nftImage),
		}
		action.NftPurchase.SetTo(oas.NftPurchaseAction{
			AuctionType: oas.NftPurchaseActionAuctionType(a.NftPurchase.AuctionType),
			Amount:      oas.Price{Value: fmt.Sprintf("%d", price), TokenName: "TON"},
			Nft:         nft,
			Seller:      convertAccountAddress(a.NftPurchase.Seller, h.addressBook),
			Buyer:       convertAccountAddress(a.NftPurchase.Buyer, h.addressBook),
		})
	case bath.ElectionsDepositStake:
		value := i18n.FormatTONs(a.ElectionsDepositStake.Amount)
		action.ElectionsDepositStake.SetTo(oas.ElectionsDepositStakeAction{
			Amount: a.ElectionsDepositStake.Amount,
			Staker: convertAccountAddress(a.ElectionsDepositStake.Staker, h.addressBook),
		})
		action.SimplePreview = oas.ActionSimplePreview{
			Name: "Deposit Stake",
			Description: i18n.T(acceptLanguage.Value, i18n.C{
				DefaultMessage: &i18n.M{
					ID:    "electionsDepositStakeAction",
					Other: "Depositing {{.Amount}} for stake",
				},
				TemplateData: i18n.Template{
					"Amount": value,
				},
			}),
			Value:    oas.NewOptString(signedValue(value, viewer, a.ElectionsDepositStake.Staker, a.ElectionsDepositStake.Elector)),
			Accounts: distinctAccounts(viewer, h.addressBook, &a.ElectionsDepositStake.Elector, &a.ElectionsDepositStake.Staker),
		}
	case bath.ElectionsRecoverStake:
		value := i18n.FormatTONs(a.ElectionsRecoverStake.Amount)
		action.ElectionsRecoverStake.SetTo(oas.ElectionsRecoverStakeAction{
			Amount: a.ElectionsRecoverStake.Amount,
			Staker: convertAccountAddress(a.ElectionsRecoverStake.Staker, h.addressBook),
		})
		action.SimplePreview = oas.ActionSimplePreview{
			Name: "Recover Stake",
			Description: i18n.T(acceptLanguage.Value, i18n.C{
				DefaultMessage: &i18n.M{
					ID:    "electionsRecoverStakeAction",
					Other: "Recover {{.Amount}} stake",
				},
				TemplateData: i18n.Template{
					"Amount": value,
				},
			}),
			Value:    oas.NewOptString(signedValue(value, viewer, a.ElectionsRecoverStake.Elector, a.ElectionsRecoverStake.Staker)),
			Accounts: distinctAccounts(viewer, h.addressBook, &a.ElectionsRecoverStake.Elector, &a.ElectionsRecoverStake.Staker),
		}
	case bath.JettonSwap:
		action.Type = "JettonSwap"
		jettonInMeta := h.GetJettonNormalizedMetadata(ctx, a.JettonSwap.JettonMasterIn)
		jettonInPreview := jettonPreview(a.JettonSwap.JettonMasterIn, jettonInMeta)
		jettonOutMeta := h.GetJettonNormalizedMetadata(ctx, a.JettonSwap.JettonMasterOut)
		jettonOutPreview := jettonPreview(a.JettonSwap.JettonMasterOut, jettonOutMeta)
		var dex oas.JettonSwapActionDex
		switch a.JettonSwap.Dex {
		case bath.Stonfi:
			dex = oas.JettonSwapActionDexStonfi
		case bath.Megatonfi:
			dex = oas.JettonSwapActionDexMegatonfi
		case bath.Dedust:
			dex = oas.JettonSwapActionDexDedust
		}
		action.JettonSwap.SetTo(oas.JettonSwapAction{
			Dex:             dex,
			AmountIn:        a.JettonSwap.AmountIn.String(),
			AmountOut:       a.JettonSwap.AmountOut.String(),
<<<<<<< HEAD
			UserWallet:      convertAccountAddress(a.JettonSwap.UserWallet, h.addressBook, h.previewGenerator),
			Router:          convertAccountAddress(a.JettonSwap.Router, h.addressBook, h.previewGenerator),
			JettonMasterIn:  oas.NewOptJettonPreview(jettonInPreview),
			JettonMasterOut: oas.NewOptJettonPreview(jettonOutPreview),
=======
			UserWallet:      convertAccountAddress(a.JettonSwap.UserWallet, h.addressBook),
			Router:          convertAccountAddress(a.JettonSwap.Router, h.addressBook),
			JettonWalletIn:  a.JettonSwap.JettonWalletIn.String(),
			JettonMasterIn:  jettonInPreview,
			JettonWalletOut: a.JettonSwap.JettonWalletOut.String(),
			JettonMasterOut: jettonOutPreview,
>>>>>>> a60f59fe
		})
		action.SimplePreview = oas.ActionSimplePreview{
			Name: "Swap Tokens",
			Description: i18n.T(acceptLanguage.Value, i18n.C{
				DefaultMessage: &i18n.M{
					ID:    "jettonSwapAction",
					Other: "Swapping {{.AmountIn}} {{.JettonIn}} for {{.AmountOut}} {{.JettonOut}}",
				},
				TemplateData: i18n.Template{
					"AmountIn":  ScaleJettons(a.JettonSwap.AmountIn, jettonInMeta.Decimals).String(),
					"AmountOut": ScaleJettons(a.JettonSwap.AmountOut, jettonOutMeta.Decimals).String(),
					"JettonIn":  jettonInPreview.GetSymbol(),
					"JettonOut": jettonOutPreview.GetSymbol(),
				},
			}),
			Accounts: distinctAccounts(viewer, h.addressBook, &a.JettonSwap.UserWallet, &a.JettonSwap.Router),
		}
	case bath.AuctionBid:
		var nft oas.OptNftItem
		if a.AuctionBid.Nft == nil && a.AuctionBid.NftAddress != nil {
			n, err := h.storage.GetNFTs(ctx, []tongo.AccountID{*a.AuctionBid.NftAddress})
			if err != nil {
				return oas.Action{}, false, err
			}
			a.AuctionBid.Nft = &n[0]
		}
		if a.AuctionBid.Nft == nil {
			return oas.Action{}, false, fmt.Errorf("nft is nil")
		}
		nft.SetTo(convertNFT(ctx, *a.AuctionBid.Nft, h.addressBook, h.metaCache))
		action.AuctionBid.SetTo(oas.AuctionBidAction{
			Amount: oas.Price{
				Value:     fmt.Sprintf("%v", a.AuctionBid.Amount),
				TokenName: "TON",
			},
			Nft:     nft,
			Bidder:  convertAccountAddress(a.AuctionBid.Bidder, h.addressBook),
			Auction: convertAccountAddress(a.AuctionBid.Auction, h.addressBook),
		})
		if a.AuctionBid.Nft.CollectionAddress != nil && *a.AuctionBid.Nft.CollectionAddress == references.RootTelegram {
			action.AuctionBid.Value.AuctionType = oas.AuctionBidActionAuctionTypeDNSTg
		}
		action.SimplePreview = oas.ActionSimplePreview{
			Name: "Auction bid",
			Description: i18n.T(acceptLanguage.Value, i18n.C{
				DefaultMessage: &i18n.M{
					ID:    "auctionBidMessage",
					Other: "Bidding {{.Amount}} for {{.NftName}}",
				},
				TemplateData: i18n.Template{
					"Amount":  i18n.FormatTONs(a.AuctionBid.Amount),
					"NftName": optionalFromMeta(nft.Value.Metadata, "name"),
				},
			}),
			Accounts: distinctAccounts(viewer, h.addressBook, &a.AuctionBid.Bidder, &a.AuctionBid.Auction),
		}
	case bath.SmartContractExec:
		op := "Call"
		if a.SmartContractExec.Operation != "" {
			op = a.SmartContractExec.Operation
		}
		switch a.SmartContractExec.Operation {
		case string(bath.TfUpdateValidatorSet):
			op = "Update validator set"
		case string(bath.TfProcessPendingWithdrawRequests):
			op = "Process pending withdraw requests"
		case string(bath.TfDepositStakeRequest):
			op = "Request sending stake to Elector"
		case string(bath.TfRecoverStakeRequest):
			op = "Request Elector to recover stake"
		}
		contractAction := oas.SmartContractAction{
			Executor:    convertAccountAddress(a.SmartContractExec.Executor, h.addressBook),
			Contract:    convertAccountAddress(a.SmartContractExec.Contract, h.addressBook),
			TonAttached: a.SmartContractExec.TonAttached,
			Operation:   op,
			Refund:      oas.OptRefund{},
		}
		action.SimplePreview = oas.ActionSimplePreview{
			Name: "Smart Contract Execution",
			Description: i18n.T(acceptLanguage.Value, i18n.C{
				DefaultMessage: &i18n.M{
					ID:    "smartContractExecMessage",
					Other: "Execution of smart contract",
				},
			}),
			Accounts: distinctAccounts(viewer, h.addressBook, &a.SmartContractExec.Executor, &a.SmartContractExec.Contract),
		}
		if a.SmartContractExec.Payload != "" {
			contractAction.Payload.SetTo(a.SmartContractExec.Payload)
		}
		action.SmartContractExec.SetTo(contractAction)
	case bath.DepositStake:
		action.DepositStake, action.SimplePreview = h.convertDepositStake(a.DepositStake, acceptLanguage.Value, viewer)
	case bath.WithdrawStakeRequest:
		action.WithdrawStakeRequest, action.SimplePreview = h.convertWithdrawStakeRequest(a.WithdrawStakeRequest, acceptLanguage.Value, viewer)
	case bath.WithdrawStake:
		action.WithdrawStake, action.SimplePreview = h.convertWithdrawStake(a.WithdrawStake, acceptLanguage.Value, viewer)
	}
	return action, spamDetected, nil
}

func convertAccountValueFlow(accountID tongo.AccountID, flow *bath.AccountValueFlow, book addressBook) oas.ValueFlow {
	valueFlow := oas.ValueFlow{
		Account: convertAccountAddress(accountID, book),
		Ton:     flow.Ton,
		Fees:    flow.Fees,
	}
	for jettonItem, quantity := range flow.Jettons {
		valueFlow.Jettons = append(valueFlow.Jettons, oas.ValueFlowJettonsItem{
			Account:  convertAccountAddress(jettonItem, book),
			Quantity: quantity.Int64(),
		})
	}
	return valueFlow
}

func (h Handler) toEvent(ctx context.Context, trace *core.Trace, result *bath.ActionsList, lang oas.OptString) (oas.Event, error) {
	event := oas.Event{
		EventID:    trace.Hash.Hex(),
		Timestamp:  trace.Utime,
		Actions:    make([]oas.Action, len(result.Actions)),
		ValueFlow:  make([]oas.ValueFlow, 0, len(result.ValueFlow.Accounts)),
		IsScam:     false,
		Lt:         int64(trace.Lt),
		InProgress: trace.InProgress(),
	}
	for i, a := range result.Actions {
		convertedAction, spamDetected, err := h.convertAction(ctx, nil, a, lang)
		if err != nil {
			return oas.Event{}, err
		}
		event.IsScam = event.IsScam || spamDetected
		event.Actions[i] = convertedAction
	}
	for accountID, flow := range result.ValueFlow.Accounts {
		event.ValueFlow = append(event.ValueFlow, convertAccountValueFlow(accountID, flow, h.addressBook))
	}
	return event, nil
}

func (h Handler) toAccountEvent(ctx context.Context, account tongo.AccountID, trace *core.Trace, result *bath.ActionsList, lang oas.OptString, subjectOnly bool) (oas.AccountEvent, error) {
	e := oas.AccountEvent{
		EventID:    trace.Hash.Hex(),
		Account:    convertAccountAddress(account, h.addressBook),
		Timestamp:  trace.Utime,
		IsScam:     false,
		Lt:         int64(trace.Lt),
		InProgress: trace.InProgress(),
		Extra:      result.Extra(account),
	}
	for _, a := range result.Actions {
		convertedAction, spamDetected, err := h.convertAction(ctx, &account, a, lang)
		if err != nil {
			return oas.AccountEvent{}, err
		}
		if !e.IsScam && spamDetected {
			e.IsScam = true
		}
		if subjectOnly && !a.IsSubject(account) {
			continue
		}
		e.Actions = append(e.Actions, convertedAction)
	}
	if len(e.Actions) == 0 {
		e.Actions = []oas.Action{{
			Type:   oas.ActionTypeUnknown,
			Status: oas.ActionStatusOk,
			SimplePreview: oas.ActionSimplePreview{
				Name:        "Unknown",
				Description: "Something happened but we don't understand what.",
				Accounts:    []oas.AccountAddress{convertAccountAddress(account, h.addressBook)},
			},
		}}
	}
	return e, nil
}

func convertEncryptedComment(comment *bath.EncryptedComment) oas.OptEncryptedComment {
	c := oas.OptEncryptedComment{}
	if comment != nil {
		c.SetTo(oas.EncryptedComment{EncryptionType: comment.EncryptionType, CipherText: hex.EncodeToString(comment.CipherText)})
	}
	return c
}<|MERGE_RESOLUTION|>--- conflicted
+++ resolved
@@ -534,19 +534,10 @@
 			Dex:             dex,
 			AmountIn:        a.JettonSwap.AmountIn.String(),
 			AmountOut:       a.JettonSwap.AmountOut.String(),
-<<<<<<< HEAD
 			UserWallet:      convertAccountAddress(a.JettonSwap.UserWallet, h.addressBook, h.previewGenerator),
 			Router:          convertAccountAddress(a.JettonSwap.Router, h.addressBook, h.previewGenerator),
 			JettonMasterIn:  oas.NewOptJettonPreview(jettonInPreview),
 			JettonMasterOut: oas.NewOptJettonPreview(jettonOutPreview),
-=======
-			UserWallet:      convertAccountAddress(a.JettonSwap.UserWallet, h.addressBook),
-			Router:          convertAccountAddress(a.JettonSwap.Router, h.addressBook),
-			JettonWalletIn:  a.JettonSwap.JettonWalletIn.String(),
-			JettonMasterIn:  jettonInPreview,
-			JettonWalletOut: a.JettonSwap.JettonWalletOut.String(),
-			JettonMasterOut: jettonOutPreview,
->>>>>>> a60f59fe
 		})
 		action.SimplePreview = oas.ActionSimplePreview{
 			Name: "Swap Tokens",

--- conflicted
+++ resolved
@@ -759,11 +759,7 @@
 		}
 		event.Actions[i] = convertedAction
 	}
-<<<<<<< HEAD
-	event.IsScam = h.spamFilter.IsScamEvent(event.Actions, nil, trace.Account, false)
-=======
-	event.IsScam = h.spamFilter.CheckActions(event.Actions, nil, &trace.Account)
->>>>>>> 270ddbbf
+	event.IsScam = h.spamFilter.CheckActions(event.Actions, nil, trace.Account)
 	previews := make(map[tongo.AccountID]oas.JettonPreview)
 	for _, flow := range result.ValueFlow.Accounts {
 		for jettonMaster := range flow.Jettons {
@@ -844,11 +840,7 @@
 		e.Actions = append(e.Actions, convertedAction)
 	}
 	if h.spamFilter != nil {
-<<<<<<< HEAD
-		e.IsScam = h.spamFilter.IsScamEvent(e.Actions, &account, trace.Account, false)
-=======
-		e.IsScam = h.spamFilter.CheckActions(e.Actions, &account, &trace.Account)
->>>>>>> 270ddbbf
+		e.IsScam = h.spamFilter.CheckActions(e.Actions, &account, trace.Account)
 	}
 	if len(e.Actions) == 0 {
 		e.Actions = []oas.Action{

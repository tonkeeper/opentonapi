package rates

import (
	"encoding/json"
	"errors"
	"fmt"
	"math/big"
	"net/http"
	"sort"
	"strconv"
	"strings"
	"time"

	"github.com/shopspring/decimal"
	"github.com/tonkeeper/opentonapi/pkg/references"
	"github.com/tonkeeper/tongo"
	"github.com/tonkeeper/tongo/ton"
	"golang.org/x/exp/slog"
)

// GetCurrentRates fetches current jetton and fiat rates
func (m *Mock) GetCurrentRates() (map[string]float64, error) {
	const (
		tonstakers = "tonstakers"
		bemo       = "bemo"
		beetroot   = "beetroot"
		tsUSDe     = "tsUSDe"
		USDe       = "USDe"
		slpTokens  = "slp_tokens"
	)

	// Fetch market prices and calculate the median TON/USD rate
	marketPrices, err := m.GetCurrentMarketsTonPrice()
	if err != nil {
		return map[string]float64{}, err
	}
	medianTonPrice, err := getMedianTonPrice(marketPrices)
	if err != nil {
		return map[string]float64{}, err
	}

	// Retry helper to run a task up to 3 times with backoff
	retry := func(label string, tonPrice float64, pools map[ton.AccountID]float64,
		task func(float64, map[ton.AccountID]float64) (map[ton.AccountID]float64, error),
	) (map[ton.AccountID]float64, error) {
		var err error
		var result map[ton.AccountID]float64
		for attempt := 1; attempt <= 3; attempt++ {
			result, err = task(tonPrice, pools)
			if err == nil {
				return result, nil
			}
			errorsCounter.WithLabelValues(label).Inc()
			time.Sleep(time.Second)
		}
		slog.Error("failed to get account price", slog.String("label", label), slog.Any("error", err))
		return nil, errors.New("failed to get account price")
	}

	// Base pools initialized
	pools := map[ton.AccountID]float64{
		references.PTonV1: 1,
		references.PTonV2: 1,
	}
<<<<<<< HEAD
	if tonstakersPrice, err := retry(tonstakers, medianTonPriceToUsd, pools, m.getTonstakersPrice); err == nil {
		for account, price := range tonstakersPrice {
			pools[account] = price
		}
	}
	if bemoPrice, err := retry(bemo, medianTonPriceToUsd, pools, m.getBemoPrice(references.BemoAccountOld)); err == nil {
		for account, price := range bemoPrice {
			pools[account] = price
		}
	}
	if bemoPrice, err := retry(bemo, medianTonPriceToUsd, pools, m.getBemoPrice(references.BemoAccountNew)); err == nil {
		for account, price := range bemoPrice {
			pools[account] = price
=======

	// Fetch prices for special jettons
	priceFetchers := []struct {
		label string
		fetch func(float64, map[ton.AccountID]float64) (map[ton.AccountID]float64, error)
	}{
		{tonstakers, m.getTonstakersPrice},
		{bemo, m.getBemoPrice},
		{beetroot, m.getBeetrootPrice},
		{tsUSDe, m.getTsUSDePrice},
		{USDe, m.getUsdEPrice},
	}
	for _, pf := range priceFetchers {
		result, err := retry(pf.label, medianTonPrice, pools, pf.fetch)
		if err != nil || result == nil {
			continue
>>>>>>> 52e1caf6
		}
		for account, price := range result {
			pools[account] = price
		}
	}

	// Fetch and merge prices for jettons from DEX
	pools = m.getJettonPricesFromDex(pools)

	// Fetch and merge SLP token prices
	if slpPrices, err := retry(slpTokens, medianTonPrice, pools, m.getSlpTokensPrice); err == nil {
		for account, price := range slpPrices {
			pools[account] = price
		}
	}

	// Compose final result map with fiat and jetton prices
	rates := map[string]float64{"TON": 1}
	for currency, price := range getFiatPrices(medianTonPrice) {
		rates[currency] = price
	}
	for accountID, price := range pools {
		rates[accountID.ToRaw()] = price
	}

	return rates, nil
}

// getMedianTonPrice computes the median TON price from available market data
func getMedianTonPrice(markets []Market) (float64, error) {
	// Extract the USD prices from the market data
	var prices []float64
	for _, market := range markets {
		prices = append(prices, market.UsdPrice)
	}
	// Sort the prices in ascending order
	sort.Float64s(prices)
	n := len(prices)
	if n == 0 {
		return 0, fmt.Errorf("no prices available")
	}
	if n%2 == 0 {
		// If the number of prices is even, return the average of the two middle prices
		return (prices[n/2-1] + prices[n/2]) / 2, nil
	}
	// If the number of prices is odd, return the middle price
	return prices[n/2], nil
}

<<<<<<< HEAD
// getBemoPrice retrieves the price of the Bemo jetton from the contract
// TonApi is used because the standard liteserver executor cannot invoke methods on the account
func (m *Mock) getBemoPrice(token ton.AccountID) func(tonPrice float64, pools map[ton.AccountID]float64) (map[ton.AccountID]float64, error) {
	return func(tonPrice float64, pools map[ton.AccountID]float64) (map[ton.AccountID]float64, error) {
		url := fmt.Sprintf("https://tonapi.io/v2/blockchain/accounts/%v/methods/get_full_data", token.ToRaw())
		respBody, err := sendRequest(url, m.TonApiToken)
		if err != nil {
			return map[ton.AccountID]float64{}, err
		}
		defer respBody.Close()
		type fullData struct {
			Success bool `json:"success"`
			Stack   []struct {
				Num string `json:"num"`
			}
		}
		var result fullData
		if err = json.NewDecoder(respBody).Decode(&result); err != nil {
			return map[ton.AccountID]float64{}, fmt.Errorf("[getBemoPrice] failed to decode response: %v", err)
		}
		if !result.Success {
			return map[ton.AccountID]float64{}, fmt.Errorf("not success")
		}
		if len(result.Stack) < 2 {
			return map[ton.AccountID]float64{}, fmt.Errorf("empty stack")
		}
		firstParam, err := strconv.ParseInt(result.Stack[0].Num, 0, 64)
		if err != nil {
			return map[ton.AccountID]float64{}, err
		}
		secondParam, err := strconv.ParseInt(result.Stack[1].Num, 0, 64)
		if err != nil {
			return map[ton.AccountID]float64{}, err
		}
		price := float64(secondParam) / float64(firstParam)

		return map[ton.AccountID]float64{token: price}, nil
	}
=======
// ExecutionResult represents a result from a smart contract call
type ExecutionResult struct {
	Success  bool `json:"success"`
	ExitCode int  `json:"exit_code"`
	Stack    []struct {
		Type  string `json:"type"`
		Cell  string `json:"cell"`
		Slice string `json:"slice"`
		Num   string `json:"num"`
	} `json:"stack"`
}

// getBemoPrice fetches BEMO price by smart contract data
func (m *Mock) getBemoPrice(_ float64, _ map[ton.AccountID]float64) (map[ton.AccountID]float64, error) {
	prices := make(map[ton.AccountID]float64)
	accounts := []ton.AccountID{references.BemoAccountOld, references.BemoAccountNew}
	headers := http.Header{"Content-Type": {"application/json"}}
	for _, account := range accounts {
		url := fmt.Sprintf("https://tonapi.io/v2/blockchain/accounts/%v/methods/get_full_data", account.ToRaw())
		respBody, err := sendRequest(url, m.TonApiToken, headers)
		if err != nil {
			return nil, err
		}
		var result ExecutionResult
		if err = json.Unmarshal(respBody, &result); err != nil {
			return nil, err
		}
		if !result.Success || len(result.Stack) < 2 {
			return nil, errors.New("invalid data")
		}
		first, err := strconv.ParseInt(result.Stack[0].Num, 0, 64)
		if err != nil {
			return nil, err
		}
		second, err := strconv.ParseInt(result.Stack[1].Num, 0, 64)
		if err != nil {
			return nil, err
		}
		price := float64(second) / float64(first)
		prices[account] = price
	}

	return prices, nil
}

// getTonstakersPrice fetches Tonstakers price by smart contract data
func (m *Mock) getTonstakersPrice(_ float64, _ map[ton.AccountID]float64) (map[ton.AccountID]float64, error) {
	url := fmt.Sprintf("https://tonapi.io/v2/blockchain/accounts/%v/methods/get_pool_full_data", references.TonstakersAccountPool.ToRaw())
	headers := http.Header{"Content-Type": {"application/json"}}
	respBody, err := sendRequest(url, m.TonApiToken, headers)
	if err != nil {
		return nil, err
	}
	var result struct {
		Success bool `json:"success"`
		Decoded struct {
			JettonMinter    string `json:"jetton_minter"`
			ProjectBalance  int64  `json:"projected_balance"`
			ProjectedSupply int64  `json:"projected_supply"`
		}
	}
	if err = json.Unmarshal(respBody, &result); err != nil {
		return nil, err
	}
	if !result.Success || result.Decoded.ProjectBalance == 0 || result.Decoded.ProjectedSupply == 0 {
		return nil, errors.New("invalid data")
	}
	account, err := ton.ParseAccountID(result.Decoded.JettonMinter)
	if err != nil {
		return nil, err
	}
	price := float64(result.Decoded.ProjectBalance) / float64(result.Decoded.ProjectedSupply)

	return map[ton.AccountID]float64{account: price}, nil
}

// getTonstakersPrice fetches Beetroot price by smart contract data
func (m *Mock) getBeetrootPrice(tonPrice float64, _ map[ton.AccountID]float64) (map[ton.AccountID]float64, error) {
	if tonPrice == 0 {
		return nil, errors.New("unknown TON price")
	}
	contract := ton.MustParseAccountID("EQDC8MY5tY5rPM6KFFxz58fMUES6qSsFxi_Pbaig1QuO3F7y")
	account := ton.MustParseAccountID("EQAFGhmx199oH6kmL78PGBHyAx4d5CiJdfXwSjDK5F5IFyfC")

	url := fmt.Sprintf("https://tonapi.io/v2/blockchain/accounts/%v/methods/get_price_data", contract)
	headers := http.Header{"Content-Type": {"application/json"}}
	respBody, err := sendRequest(url, m.TonApiToken, headers)
	if err != nil {
		return nil, err
	}
	var result ExecutionResult
	if err = json.Unmarshal(respBody, &result); err != nil {
		return nil, err
	}
	if !result.Success || len(result.Stack) == 0 {
		return nil, errors.New("invalid data")
	}
	val, err := strconv.ParseInt(result.Stack[0].Num, 0, 64)
	if err != nil {
		return nil, err
	}
	price := (float64(val) / 100) / tonPrice

	return map[ton.AccountID]float64{account: price}, nil
>>>>>>> 52e1caf6
}

// getTonstakersPrice fetches tsUSDe price by smart contract data
func (m *Mock) getTsUSDePrice(tonPrice float64, _ map[ton.AccountID]float64) (map[ton.AccountID]float64, error) {
	if tonPrice == 0 {
		return nil, errors.New("unknown TON price")
	}
	contract := ton.MustParseAccountID("EQChGuD1u0e7KUWHH5FaYh_ygcLXhsdG2nSHPXHW8qqnpZXW")
	account := ton.MustParseAccountID("EQDQ5UUyPHrLcQJlPAczd_fjxn8SLrlNQwolBznxCdSlfQwr")
	refShare := decimal.NewFromInt(1_000_000_000)

	url := fmt.Sprintf("https://tonapi.io/v2/blockchain/accounts/%v/methods/convertToAssets?args=%v", contract, refShare)
	headers := http.Header{"Content-Type": {"application/json"}}
	respBody, err := sendRequest(url, m.TonApiToken, headers)
	if err != nil {
		return nil, err
	}
	var result ExecutionResult
	if err = json.Unmarshal(respBody, &result); err != nil {
		return nil, err
	}
	if !result.Success || len(result.Stack) != 1 || result.Stack[0].Type != "num" {
		return nil, errors.New("invalid data")
	}
	bigVal, ok := new(big.Int).SetString(strings.TrimPrefix(result.Stack[0].Num, "0x"), 16)
	if !ok {
		return nil, errors.New("invalid numeric value")
	}
	assets := decimal.NewFromBigInt(bigVal, 0)
	price := assets.Div(refShare).Div(decimal.NewFromFloat(tonPrice)).InexactFloat64()

	return map[ton.AccountID]float64{account: price}, nil
}

func (m *Mock) getUsdEPrice(tonPrice float64, _ map[ton.AccountID]float64) (map[ton.AccountID]float64, error) {
	if tonPrice == 0 {
		return nil, errors.New("unknown TON price")
	}
	account := ton.MustParseAccountID("EQAIb6KmdfdDR7CN1GBqVJuP25iCnLKCvBlJ07Evuu2dzP5f")

	url := "https://api.bybit.com/v5/market/tickers?category=spot&symbol=USDEUSDT"
	headers := http.Header{"Content-Type": {"application/json"}}
	respBody, err := sendRequest(url, "", headers)
	if err != nil {
		return nil, err
	}
	result := struct {
		RetMsg string `json:"retMsg"`
		Result struct {
			List []struct {
				LastPrice string `json:"lastPrice"`
			} `json:"list"`
		}
	}{}
	if err = json.Unmarshal(respBody, &result); err != nil {
		return nil, err
	}
	if result.RetMsg != "OK" || len(result.Result.List) == 0 {
		return nil, errors.New("invalid data")
	}
	val, err := strconv.ParseFloat(result.Result.List[0].LastPrice, 64)
	if err != nil {
		return nil, err
	}
	price := val / tonPrice

	return map[ton.AccountID]float64{account: price}, nil
}

// getSlpTokensPrice calculates SLP token prices
func (m *Mock) getSlpTokensPrice(tonPrice float64, pools map[ton.AccountID]float64) (map[tongo.AccountID]float64, error) {
	if tonPrice == 0 {
		return nil, errors.New("unknown TON price")
	}

	result := make(map[tongo.AccountID]float64)
	for slpType, account := range references.SlpAccounts {
		url := fmt.Sprintf("https://tonapi.io/v2/blockchain/accounts/%v/methods/get_vault_data", account.ToRaw())
		headers := http.Header{"Content-Type": {"application/json"}}
		respBody, err := sendRequest(url, m.TonApiToken, headers)
		if err != nil {
			continue
		}
		var data ExecutionResult
		if err = json.Unmarshal(respBody, &data); err != nil {
			continue
		}
		if len(data.Stack) < 2 {
			continue
		}
		multiplier, err := strconv.ParseInt(data.Stack[1].Num, 0, 64)
		if err != nil || multiplier == 0 {
			continue
		}
		val := float64(multiplier) / float64(ton.OneTON)

		switch slpType {
		case references.JUsdtSlpType:
			result[references.JUsdtSlp] = val / tonPrice
		case references.UsdtSlpType:
			result[references.UsdtSlp] = val / tonPrice
		case references.TonSlpType:
			result[references.TonSlp] = val
		case references.NotSlpType:
			accountID := ton.MustParseAccountID("EQAvlWFDxGF2lXm67y4yzC17wYKD9A0guwPkMs1gOsM__NOT")
			if price, ok := pools[accountID]; ok {
				result[references.NotSlp] = price * val
			}
		}
	}

	return result, nil
}<|MERGE_RESOLUTION|>--- conflicted
+++ resolved
@@ -62,21 +62,6 @@
 		references.PTonV1: 1,
 		references.PTonV2: 1,
 	}
-<<<<<<< HEAD
-	if tonstakersPrice, err := retry(tonstakers, medianTonPriceToUsd, pools, m.getTonstakersPrice); err == nil {
-		for account, price := range tonstakersPrice {
-			pools[account] = price
-		}
-	}
-	if bemoPrice, err := retry(bemo, medianTonPriceToUsd, pools, m.getBemoPrice(references.BemoAccountOld)); err == nil {
-		for account, price := range bemoPrice {
-			pools[account] = price
-		}
-	}
-	if bemoPrice, err := retry(bemo, medianTonPriceToUsd, pools, m.getBemoPrice(references.BemoAccountNew)); err == nil {
-		for account, price := range bemoPrice {
-			pools[account] = price
-=======
 
 	// Fetch prices for special jettons
 	priceFetchers := []struct {
@@ -93,7 +78,6 @@
 		result, err := retry(pf.label, medianTonPrice, pools, pf.fetch)
 		if err != nil || result == nil {
 			continue
->>>>>>> 52e1caf6
 		}
 		for account, price := range result {
 			pools[account] = price
@@ -143,46 +127,6 @@
 	return prices[n/2], nil
 }
 
-<<<<<<< HEAD
-// getBemoPrice retrieves the price of the Bemo jetton from the contract
-// TonApi is used because the standard liteserver executor cannot invoke methods on the account
-func (m *Mock) getBemoPrice(token ton.AccountID) func(tonPrice float64, pools map[ton.AccountID]float64) (map[ton.AccountID]float64, error) {
-	return func(tonPrice float64, pools map[ton.AccountID]float64) (map[ton.AccountID]float64, error) {
-		url := fmt.Sprintf("https://tonapi.io/v2/blockchain/accounts/%v/methods/get_full_data", token.ToRaw())
-		respBody, err := sendRequest(url, m.TonApiToken)
-		if err != nil {
-			return map[ton.AccountID]float64{}, err
-		}
-		defer respBody.Close()
-		type fullData struct {
-			Success bool `json:"success"`
-			Stack   []struct {
-				Num string `json:"num"`
-			}
-		}
-		var result fullData
-		if err = json.NewDecoder(respBody).Decode(&result); err != nil {
-			return map[ton.AccountID]float64{}, fmt.Errorf("[getBemoPrice] failed to decode response: %v", err)
-		}
-		if !result.Success {
-			return map[ton.AccountID]float64{}, fmt.Errorf("not success")
-		}
-		if len(result.Stack) < 2 {
-			return map[ton.AccountID]float64{}, fmt.Errorf("empty stack")
-		}
-		firstParam, err := strconv.ParseInt(result.Stack[0].Num, 0, 64)
-		if err != nil {
-			return map[ton.AccountID]float64{}, err
-		}
-		secondParam, err := strconv.ParseInt(result.Stack[1].Num, 0, 64)
-		if err != nil {
-			return map[ton.AccountID]float64{}, err
-		}
-		price := float64(secondParam) / float64(firstParam)
-
-		return map[ton.AccountID]float64{token: price}, nil
-	}
-=======
 // ExecutionResult represents a result from a smart contract call
 type ExecutionResult struct {
 	Success  bool `json:"success"`
@@ -287,7 +231,6 @@
 	price := (float64(val) / 100) / tonPrice
 
 	return map[ton.AccountID]float64{account: price}, nil
->>>>>>> 52e1caf6
 }
 
 // getTonstakersPrice fetches tsUSDe price by smart contract data
